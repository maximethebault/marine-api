--- conflicted
+++ resolved
@@ -1,35 +1,31 @@
-Java Marine API - RELEASE NOTES
-Version @VERSION@ (b@BUILD_ID@)
-<http://ktuukkan.github.io/marine-api/>
+Java Marine API - RELEASE NOTES
+Version @VERSION@ (b@BUILD_ID@)
+<http://ktuukkan.github.io/marine-api/>
+
+This is a pre-alpha release, major API changes may be introduced in future
+versions. Released on @RELEASE_DATE@.
+
+NEW FEATURES
+
+ * AbstractSentenceListener; base class for creating listeners with automatic
+   sentence type resolving and casting.
+
+ * Support for ROT sentences (vessel's rate of turn)
+
+CHANGES
+
+ * SentenceId; fixed a bug in parseStr(), sentence id length was assumed to be
+   exactly three chars. This prevented parsing proprietary sentences that may
+   have ids of different lenghts.
+
+ * PositionEvent; fixed speed returned in knots instead of km/h.
+  
+ * TalkerId; added new id 'CP' (Channel Pilot).
+
+ * Javadoc improvements
 
-This is a pre-alpha release, major API changes may be introduced in future
-versions. Released on @RELEASE_DATE@.
-
-NEW FEATURES
-
- * AbstractSentenceListener; base class for creating listeners with automatic
-   sentence type resolving and casting.
-
- * Support for ROT sentences; rate of turn.
-
-CHANGES
-
- * SentenceId; fixed a bug in parseStr(), sentence id length was assumed to be
-   exactly three chars. This prevented parsing proprietary sentences that may
-   have ids of different lenghts.
-
- * PositionEvent; fixed speed returned in knots instead of km/h.
-<<<<<<< HEAD
- 
- * Javadoc improvements
-  
-=======
-
- * TalkerId; added new id 'CP' (Channel Pilot).
-
->>>>>>> ce6da6bf
-KNOWN ISSUES
-
- * Position.distanceTo() may produce inaccurate results.
-
- * All AIS sentences may not be supported as TalkerId has only AI, AB and BS.
+KNOWN ISSUES
+
+ * Position.distanceTo() may produce inaccurate results.
+
+ * All AIS sentences may not be supported as TalkerId has only AI, AB and BS.