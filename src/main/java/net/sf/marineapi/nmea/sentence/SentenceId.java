/* 
 * SentenceId.java
 * Copyright (C) 2010 Kimmo Tuukkanen
 * 
 * This file is part of Java Marine API.
 * <http://ktuukkan.github.io/marine-api/>
 * 
 * Java Marine API is free software: you can redistribute it and/or modify it
 * under the terms of the GNU Lesser General Public License as published by the
 * Free Software Foundation, either version 3 of the License, or (at your
 * option) any later version.
 * 
 * Java Marine API is distributed in the hope that it will be useful, but
 * WITHOUT ANY WARRANTY; without even the implied warranty of MERCHANTABILITY or
 * FITNESS FOR A PARTICULAR PURPOSE. See the GNU Lesser General Public License
 * for more details.
 * 
 * You should have received a copy of the GNU Lesser General Public License
 * along with Java Marine API. If not, see <http://www.gnu.org/licenses/>.
 */
package net.sf.marineapi.nmea.sentence;

/**
 * Defines the supported NMEA 0831 sentence types. Sentence address field is a
 * combination of talker and sentence IDs, for example GPBOD, GPGGA or GPGGL.
 * 
 * @author Kimmo Tuukkanen
 * @see net.sf.marineapi.nmea.sentence.TalkerId
 */
public enum SentenceId {

	/** Autopilot sentence "B"; xte, bearings and heading toward destination */
	APB,
	/** Bearing Origin to Destination */
	BOD,
	/** Depth of water below transducer; in meters, feet and fathoms */
	DBT,
	/** Depth of water below transducer; in meters. */
	DPT,
	/** Datum reference. */
	DTM,
	/** Global Positioning System fix data */
	GGA,
	/** Geographic position (latitude/longitude) */
	GLL,
	/** Dilution of precision (DOP) of GPS fix and active satellites */
	GSA,
	/** Detailed satellite data */
	GSV,
	/** Vessel heading in degrees with magnetic variation and deviation. */
	HDG,
	/** Vessel heading in degrees with respect to true north. */
	HDM,
	/** Vessel heading in degrees true */
	HDT,
	/** Air temperature in degrees centigrade (Celsius). */
	MTA,
	/** Water temperature in degrees centigrade (Celsius). */
	MTW,
	/** Wind speed and angle */
	MWV,
	/** Recommended minimum navigation information */
	RMB,
	/** Recommended minimum specific GPS/TRANSIT data */
	RMC,
	/** Rate of Turn */
	ROT,
	/** Revolutions measured from engine or shaft. */
	RPM,
	/** Rudder angle, measured in degrees */
	RSA,
	/** Route data and waypoint list */
	RTE,
	/** Tracked target */
	TTM,
	/** Dual ground/water speed and stern ground/water speed. */
	VBW,
	/** Set and drift, direction and speed of current. */
	VDR,
	/** Distance traveled through water, cumulative and since reset. */
	VLW,
	/** Track made good and ground speed */
	VTG,
	/** Water speed and heading */
	VHW,
	/** Waypoint location (latitude/longitude) */
	WPL,
	/** Transducer measurements (sensor data) */
	XDR,
	/** Cross-track error, measured */
	XTE,
<<<<<<< HEAD
    /** Meteorological Composite  */
    MDA,
    /** UTC time and date with local time zone offset */
    ZDA;
=======
	/** Wind speed and direction */
    MWD,
	/** UTC time and date with local time zone offset */
	ZDA;
>>>>>>> 3a237878

	/**
	 * Parses the sentence id from specified sentence String and returns a
	 * corresponding <code>SentenceId</code> enum (assuming it exists).
	 * 
	 * @param nmea Sentence String
	 * @return SentenceId enum
	 * @throws IllegalArgumentException If specified String is not valid
	 *             sentence
	 */
	public static SentenceId parse(String nmea) {
		String sid = parseStr(nmea);
		return SentenceId.valueOf(sid);
	}

	/**
	 * Parses the sentence id from specified sentence String and returns it as
	 * String.
	 * 
	 * @param nmea Sentence String
	 * @return Sentence Id, e.g. "GGA" or "GLL"
	 * @throws IllegalArgumentException If specified String is not recognized as
	 *             NMEA sentence
	 */
	public static String parseStr(String nmea) {

		if (!SentenceValidator.isSentence(nmea)) {
			throw new IllegalArgumentException("String is not a sentence");
		}

		String id = null;
		if (nmea.startsWith("$P")) {
			id = nmea.substring(2, nmea.indexOf(','));
		} else {
			id = nmea.substring(3, nmea.indexOf(','));
		}
		return id;
	}
}<|MERGE_RESOLUTION|>--- conflicted
+++ resolved
@@ -89,17 +89,12 @@
 	XDR,
 	/** Cross-track error, measured */
 	XTE,
-<<<<<<< HEAD
     /** Meteorological Composite  */
     MDA,
-    /** UTC time and date with local time zone offset */
-    ZDA;
-=======
 	/** Wind speed and direction */
     MWD,
 	/** UTC time and date with local time zone offset */
 	ZDA;
->>>>>>> 3a237878
 
 	/**
 	 * Parses the sentence id from specified sentence String and returns a
