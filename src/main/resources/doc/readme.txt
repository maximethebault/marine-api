Java Marine API - README
Version @VERSION@ pre-alpha (b@BUILD_ID@)
<http://ktuukkan.github.io/marine-api/>

Java Marine API is an NMEA 0183 library for accessing the data provided by 
electronic marine instruments such as GPS, echo sounder and weather instruments.

SYSTEM REQUIREMENTS
 
 * Java 2 SE JRE/JDK (1.6+ recommended)
 
 For serial port communication (choose one):
 
 * Java Communications API
   <http://www.oracle.com/technetwork/java/index-jsp-141752.html>
 
 * RXTX library
   <http://rxtx.qbang.org/>

 * Neuron Robotics Java Serial Library
   <http://code.google.com/p/nrjavaserial/>

 * PureJavaComm
   <http://www.sparetimelabs.com/purejavacomm/>

LICENSING

Java Marine API is free software: you can redistribute it and/or modify it
under the terms of the GNU Lesser General Public License as published by the
Free Software Foundation, either version 3 of the License, or (at your
option) any later version.

Java Marine API is distributed in the hope that it will be useful, but
WITHOUT ANY WARRANTY; without even the implied warranty of MERCHANTABILITY or
FITNESS FOR A PARTICULAR PURPOSE. See the GNU Lesser General Public License
for more details.

You should have received a copy of the GNU Lesser General Public License
along with Java Marine API. If not, see <http://www.gnu.org/licenses/>.

DISCLAIMER

Java Marine API is not official NMEA software or related to National Marine
Electronics Association <http://www.nmea.org/>. The interpretation of NMEA
sentences for this library is based entirely on freely available resources in
the Internet. Thus, it is NOT guaranteed that the library would conform and
follow the standard accurately.

SOURCE CODE

The source code is freely available in Github.

Browse code at Github.com:
<https://github.com/ktuukkan/marine-api>

Repository URL (read-only):
git://github.com/ktuukkan/marine-api.git

If you wish to contribute new code or bug fixes, please fork and send pull
requests in Github.

DEVELOPERS

* Kimmo Tuukkanen <kimmo.tuukkanen@gmail.com>
  - project admin, lead developer

REFERENCES

The NMEA 0183 information for Java Marine API has been acquired from following
documents publicly available in the Internet (URLs checked on 2013-09-08):

 * NMEA 0183 article in Wikipedia
   <http://en.wikipedia.org/wiki/NMEA_0183>

 * NMEA Revealed by Eric S. Raymond
   <http://catb.org/gpsd/NMEA.html>

<<<<<<< HEAD
 * The NMEA Information Sheet (issue 3, 25th Feb 2011) by Actisense
   <http://www.actisense.com/products/nmea-0183/opto-4/downloads-opto-4.html>

 * PB100 WeatherStation Technical Manual by Airmar 
   <http://www.airmartechnology.com/uploads/installguide/PB100TechnicalManual_rev1.007.pdf>

 * RT Intertial+ NMEA Description (rev. 100720) by Oxford Technical Solutions
   <http://www.oxts.com/Downloads/Products/Inertial2/nmeaman.pdf>
 
 * NMEA Sentence Information by Glenn Baddeley
   <http://home.mira.net/~gnb/gps/nmea.html>

 * NMEA Data by Dale DePriest
   <http://www.gpsinformation.org/dale/nmea.htm>
=======
 * NMEA 0183 article in Wikipedia
   <http://en.wikipedia.org/wiki/NMEA_0183>

 * The NMEA Information Sheet (issue 3, 25th Feb 2011) by Actisense
   <http://www.actisense.com/products/nmea-0183/opto-4/downloads-opto-4.html>
>>>>>>> ebec0325

 * The NMEA FAQ by Peter Bennett
   <http://vancouver-webpages.com/peter/nmeafaq.txt> (not found)
   <http://www.eoss.org/pubs/nmeafaq.htm> (archived older version) 

 * NMEA 0183 Sentences Not Recommended for New Designs by NMEA
   <http://www.nmea.org/Assets/100108_nmea_0183_sentences_not_recommended_for_new_designs.pdf>

 * NMEA Sentence Information by Glenn Baddeley
   <http://home.mira.net/~gnb/gps/nmea.html>
 
 * NMEA Data by Dale DePriest
   <http://www.gpsinformation.org/dale/nmea.htm>

 * The NMEA FAQ by Peter Bennett
   <http://vancouver-webpages.com/peter/nmeafaq.txt> (not found)
   <http://www.eoss.org/pubs/nmeafaq.htm> (archived older version)
 
All warnings concerning the accuracy of information in above documents apply
equally to Java Marine API.
<|MERGE_RESOLUTION|>--- conflicted
+++ resolved
@@ -1,119 +1,111 @@
-Java Marine API - README
-Version @VERSION@ pre-alpha (b@BUILD_ID@)
-<http://ktuukkan.github.io/marine-api/>
-
-Java Marine API is an NMEA 0183 library for accessing the data provided by 
-electronic marine instruments such as GPS, echo sounder and weather instruments.
-
-SYSTEM REQUIREMENTS
- 
- * Java 2 SE JRE/JDK (1.6+ recommended)
- 
- For serial port communication (choose one):
- 
- * Java Communications API
-   <http://www.oracle.com/technetwork/java/index-jsp-141752.html>
- 
- * RXTX library
-   <http://rxtx.qbang.org/>
-
- * Neuron Robotics Java Serial Library
-   <http://code.google.com/p/nrjavaserial/>
-
- * PureJavaComm
-   <http://www.sparetimelabs.com/purejavacomm/>
-
-LICENSING
-
-Java Marine API is free software: you can redistribute it and/or modify it
-under the terms of the GNU Lesser General Public License as published by the
-Free Software Foundation, either version 3 of the License, or (at your
-option) any later version.
-
-Java Marine API is distributed in the hope that it will be useful, but
-WITHOUT ANY WARRANTY; without even the implied warranty of MERCHANTABILITY or
-FITNESS FOR A PARTICULAR PURPOSE. See the GNU Lesser General Public License
-for more details.
-
-You should have received a copy of the GNU Lesser General Public License
-along with Java Marine API. If not, see <http://www.gnu.org/licenses/>.
-
-DISCLAIMER
-
-Java Marine API is not official NMEA software or related to National Marine
-Electronics Association <http://www.nmea.org/>. The interpretation of NMEA
-sentences for this library is based entirely on freely available resources in
-the Internet. Thus, it is NOT guaranteed that the library would conform and
-follow the standard accurately.
-
-SOURCE CODE
-
-The source code is freely available in Github.
-
-Browse code at Github.com:
-<https://github.com/ktuukkan/marine-api>
-
-Repository URL (read-only):
-git://github.com/ktuukkan/marine-api.git
-
-If you wish to contribute new code or bug fixes, please fork and send pull
-requests in Github.
-
-DEVELOPERS
-
-* Kimmo Tuukkanen <kimmo.tuukkanen@gmail.com>
-  - project admin, lead developer
-
-REFERENCES
-
-The NMEA 0183 information for Java Marine API has been acquired from following
-documents publicly available in the Internet (URLs checked on 2013-09-08):
-
- * NMEA 0183 article in Wikipedia
-   <http://en.wikipedia.org/wiki/NMEA_0183>
-
- * NMEA Revealed by Eric S. Raymond
-   <http://catb.org/gpsd/NMEA.html>
-
-<<<<<<< HEAD
- * The NMEA Information Sheet (issue 3, 25th Feb 2011) by Actisense
-   <http://www.actisense.com/products/nmea-0183/opto-4/downloads-opto-4.html>
-
- * PB100 WeatherStation Technical Manual by Airmar 
-   <http://www.airmartechnology.com/uploads/installguide/PB100TechnicalManual_rev1.007.pdf>
-
- * RT Intertial+ NMEA Description (rev. 100720) by Oxford Technical Solutions
-   <http://www.oxts.com/Downloads/Products/Inertial2/nmeaman.pdf>
- 
- * NMEA Sentence Information by Glenn Baddeley
-   <http://home.mira.net/~gnb/gps/nmea.html>
-
- * NMEA Data by Dale DePriest
-   <http://www.gpsinformation.org/dale/nmea.htm>
-=======
- * NMEA 0183 article in Wikipedia
-   <http://en.wikipedia.org/wiki/NMEA_0183>
-
- * The NMEA Information Sheet (issue 3, 25th Feb 2011) by Actisense
-   <http://www.actisense.com/products/nmea-0183/opto-4/downloads-opto-4.html>
->>>>>>> ebec0325
-
- * The NMEA FAQ by Peter Bennett
-   <http://vancouver-webpages.com/peter/nmeafaq.txt> (not found)
-   <http://www.eoss.org/pubs/nmeafaq.htm> (archived older version) 
-
- * NMEA 0183 Sentences Not Recommended for New Designs by NMEA
-   <http://www.nmea.org/Assets/100108_nmea_0183_sentences_not_recommended_for_new_designs.pdf>
-
- * NMEA Sentence Information by Glenn Baddeley
-   <http://home.mira.net/~gnb/gps/nmea.html>
- 
- * NMEA Data by Dale DePriest
-   <http://www.gpsinformation.org/dale/nmea.htm>
-
- * The NMEA FAQ by Peter Bennett
-   <http://vancouver-webpages.com/peter/nmeafaq.txt> (not found)
-   <http://www.eoss.org/pubs/nmeafaq.htm> (archived older version)
- 
-All warnings concerning the accuracy of information in above documents apply
-equally to Java Marine API.
+Java Marine API - README
+Version @VERSION@ pre-alpha (b@BUILD_ID@)
+<http://ktuukkan.github.io/marine-api/>
+
+Java Marine API is an NMEA 0183 library for accessing the data provided by
+electronic marine instruments such as GPS, echo sounder and weather instruments.
+
+SYSTEM REQUIREMENTS
+
+ * Java 2 SE JRE/JDK (1.6+ recommended)
+
+ For serial port communication (choose one):
+
+ * Java Communications API
+   <http://www.oracle.com/technetwork/java/index-jsp-141752.html>
+
+ * RXTX library
+   <http://rxtx.qbang.org/>
+
+ * Neuron Robotics Java Serial Library
+   <http://code.google.com/p/nrjavaserial/>
+
+ * PureJavaComm
+   <http://www.sparetimelabs.com/purejavacomm/>
+
+LICENSING
+
+Java Marine API is free software: you can redistribute it and/or modify it
+under the terms of the GNU Lesser General Public License as published by the
+Free Software Foundation, either version 3 of the License, or (at your
+option) any later version.
+
+Java Marine API is distributed in the hope that it will be useful, but
+WITHOUT ANY WARRANTY; without even the implied warranty of MERCHANTABILITY or
+FITNESS FOR A PARTICULAR PURPOSE. See the GNU Lesser General Public License
+for more details.
+
+You should have received a copy of the GNU Lesser General Public License
+along with Java Marine API. If not, see <http://www.gnu.org/licenses/>.
+
+DISCLAIMER
+
+Java Marine API is not official NMEA software or related to National Marine
+Electronics Association <http://www.nmea.org/>. The interpretation of NMEA
+sentences for this library is based entirely on freely available resources in
+the Internet. Thus, it is NOT guaranteed that the library would conform and
+follow the standard accurately.
+
+SOURCE CODE
+
+The source code is freely available in Github.
+
+Browse code at Github.com:
+<https://github.com/ktuukkan/marine-api>
+
+Repository URL (read-only):
+git://github.com/ktuukkan/marine-api.git
+
+If you wish to contribute new code or bug fixes, please fork and send pull
+requests in Github.
+
+DEVELOPERS
+
+* Kimmo Tuukkanen <kimmo.tuukkanen@gmail.com>
+  - project admin, lead developer
+
+REFERENCES
+
+The NMEA 0183 information for Java Marine API has been acquired from following
+documents publicly available in the Internet (URLs checked on 2013-09-08):
+
+ * NMEA 0183 article in Wikipedia
+   <http://en.wikipedia.org/wiki/NMEA_0183>
+
+ * NMEA Revealed by Eric S. Raymond
+   <http://catb.org/gpsd/NMEA.html>
+
+ * The NMEA Information Sheet (issue 3, 25th Feb 2011) by Actisense
+   <http://www.actisense.com/products/nmea-0183/opto-4/downloads-opto-4.html>
+
+ * PB100 WeatherStation Technical Manual by Airmar
+   <http://www.airmartechnology.com/uploads/installguide/PB100TechnicalManual_rev1.007.pdf>
+
+ * RT Intertial+ NMEA Description (rev. 100720) by Oxford Technical Solutions
+   <http://www.oxts.com/Downloads/Products/Inertial2/nmeaman.pdf>
+
+ * NMEA Sentence Information by Glenn Baddeley
+   <http://home.mira.net/~gnb/gps/nmea.html>
+
+ * NMEA Data by Dale DePriest
+   <http://www.gpsinformation.org/dale/nmea.htm>
+
+ * The NMEA FAQ by Peter Bennett
+   <http://vancouver-webpages.com/peter/nmeafaq.txt> (not found)
+   <http://www.eoss.org/pubs/nmeafaq.htm> (archived older version)
+
+ * NMEA 0183 Sentences Not Recommended for New Designs by NMEA
+   <http://www.nmea.org/Assets/100108_nmea_0183_sentences_not_recommended_for_new_designs.pdf>
+
+ * NMEA Sentence Information by Glenn Baddeley
+   <http://home.mira.net/~gnb/gps/nmea.html>
+
+ * NMEA Data by Dale DePriest
+   <http://www.gpsinformation.org/dale/nmea.htm>
+
+ * The NMEA FAQ by Peter Bennett
+   <http://vancouver-webpages.com/peter/nmeafaq.txt> (not found)
+   <http://www.eoss.org/pubs/nmeafaq.htm> (archived older version)
+
+All warnings concerning the accuracy of information in above documents apply
+equally to Java Marine API.