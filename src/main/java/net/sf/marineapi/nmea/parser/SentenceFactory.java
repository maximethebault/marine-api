--- conflicted
+++ resolved
@@ -104,11 +104,8 @@
 		registerParser("XTE", XTEParser.class);
 		registerParser("XDR", XDRParser.class);
         registerParser("ZDA", ZDAParser.class);
-<<<<<<< HEAD
         registerParser("MDA", MDAParser.class);
-=======
         registerParser("MWD", MWDParser.class);
->>>>>>> 3a237878
 	}
 
 	/**
